site_name: AWS Observability Best Practices
<<<<<<< HEAD
docs_dir: "docs/en"
copyright: "Copyright &copy; Amazon 2022"
site_author: "AWS"
site_url: "https://aws-observability.github.io/observability-best-practices/"
repo_name: "aws-observability/observability-best-practices"
repo_url: "https://github.com/aws-observability/observability-best-practices"
=======
docs_dir: 'docs/en'
copyright: 'Copyright &copy; Amazon 2023'
site_author: 'AWS'
site_url: 'https://aws-observability.github.io/observability-best-practices/'
repo_name: 'aws-observability/observability-best-practices'
repo_url: 'https://github.com/aws-observability/observability-best-practices'
>>>>>>> 7931451c

theme:
  logo: ./images/aws-logo.png
  favicon: ./images/aws-logo.png
  name: material
  custom_dir: overrides
  icon:
    repo: fontawesome/brands/github
  features:
    - navigation.tabs.sticky

  palette:
    primary: grey
    accent: red

extra_css:
  - stylesheets/extra.css

nav:
  - Home: index.md
  - Guides:
<<<<<<< HEAD
      - Best practices overview: guides/index.md
      - Choosing a tracing agent: guides/choosing-a-tracing-agent.md
      - EC2 Monitoring: guides/ec2/ec2-monitoring.md
      - ECS best practices:
          - AWS Native:
              - Collecting system metrics: guides/containers/aws-native/ecs/best-practices-metrics-collection-1.md
              - Collecting service metrics: guides/containers/aws-native/ecs/best-practices-metrics-collection-2.md
          - Open Source:
              - Collecting system metrics: guides/containers/oss/ecs/best-practices-metrics-collection-1.md
              - Collecting service metrics: guides/containers/oss/ecs/best-practices-metrics-collection-2.md
      - EKS best practices:
          - AWS Native:
              - CloudWatch Container Insights: guides/containers/aws-native/eks/amazon-cloudwatch-container-insights.md
              - Log aggregation: guides/containers/aws-native/eks/log-aggregation.md
              - API server monitoring: guides/containers/aws-native/eks/eks-api-server-monitoring.md
              - Tracing with X-Ray: guides/containers/aws-native/eks/container-tracing-with-aws-xray.md
          - Open Source:
              - Essential Metrics: guides/containers/oss/eks/best-practices-metrics-collection.md
      - Partners:
          - Databricks: guides/partners/databricks.md
      - Operational:
          - ADOT Collector:
              - Operating at scale: guides/operational/adot-at-scale/operating-adot-collector.md
          - Monitoring for business outcomes: guides/operational/business/monitoring-for-business-outcomes.md
          - Percentiles: guides/operational/business/sla-percentile.md
=======
    - Best practices overview: guides/index.md
    - Choosing a tracing agent: guides/choosing-a-tracing-agent.md

    - Cost:
      - Using Kubecost: guides/cost/kubecost.md
      - Visualizing costs:
        - AWS Observability services and Cost: guides/cost/cost-visualization/cost.md
        - Amazon CloudWatch: guides/cost/cost-visualization/amazon-cloudwatch.md
        - Amazon Grafana: guides/cost/cost-visualization/amazon-grafana.md
        - Amazon Prometheus: guides/cost/cost-visualization/amazon-prometheus.md
        - Amazon Prometheus real-time cost monitoring : guides/cost/cost-visualization/AmazonManagedServiceforPrometheus.md
        - AWS X-Ray: guides/cost/cost-visualization/aws-xray.md
      #- Optimizing CloudWatch cost: guides/cost/reducing-cw-cost.md

    - Databases:
      - Aurora and RDS: guides/databases/rds-and-aurora.md
    # - Creating an observability strategy: guides/strategy.md

    - EC2 Monitoring: guides/ec2/ec2-monitoring.md
    - ECS best practices:
      - AWS Native:
        - Collecting system metrics: guides/containers/aws-native/ecs/best-practices-metrics-collection-1.md
        - Collecting service metrics: guides/containers/aws-native/ecs/best-practices-metrics-collection-2.md
      - Open Source:
        - Collecting system metrics: guides/containers/oss/ecs/best-practices-metrics-collection-1.md
        - Collecting service metrics: guides/containers/oss/ecs/best-practices-metrics-collection-2.md
    - EKS best practices:
      - AWS Native:
        - CloudWatch Container Insights: guides/containers/aws-native/eks/amazon-cloudwatch-container-insights.md
        - Log aggregation: guides/containers/aws-native/eks/log-aggregation.md
        - API server monitoring: guides/containers/aws-native/eks/eks-api-server-monitoring.md
        - Tracing with X-Ray: guides/containers/aws-native/eks/container-tracing-with-aws-xray.md
      - Open Source:
        - Essential Metrics: guides/containers/oss/eks/best-practices-metrics-collection.md
    - Serverless best practices:
      - AWS Native: guides/serverless/aws-native/lambda-based-observability.md
      - Open Source: guides/serverless/oss/lambda-based-observability-adot.md

    - Hybrid and Multicloud: guides/hybrid-and-multicloud.md

    - Operational:
      - ADOT Collector:
        - Operating At Scale: guides/operational/adot-at-scale/operating-adot-collector.md
        - Manually Instrumenting Spring Integration Applications: guides/operational/adot-at-scale/adot-java-spring/adot-java-spring.md
      - Monitoring for business outcomes: guides/operational/business/monitoring-for-business-outcomes.md
      - Percentiles: guides/operational/business/sla-percentile.md
      - Key Performance Indicators: guides/operational/business/key-performance-indicators.md
      - Alerting:
        - Prometheus Alert Manager: guides/operational/alerting/amp-alertmgr.md
      - GitOps:
        - Grafana Operator with Amazon Managed Grafana: guides/operational/gitops-with-amg/gitops-with-amg.md
      - Dashboards:
        - CloudWatch Dashboard: tools/cloudwatch-dashboard.md
    
    - Signal collection:
      - Embedded Metric Format: guides/signal-collection/emf.md


    - Partners:
      - Databricks: guides/partners/databricks.md

    # - APM: guides/apm.md
    # - Containers: guides/containers.md
    # - Dashboards: guides/dashboards.md
    # - Full-stack: guides/full-stack.md
>>>>>>> 7931451c

      # - APM: guides/apm.md
      # - Containers: guides/containers.md
      # - Dashboards: guides/dashboards.md
      # - Full-stack: guides/full-stack.md
      - Databases:
          - Aurora and RDS: guides/databases/rds-and-aurora.md
      # - Creating an observability strategy: guides/strategy.md
      - Cost:
          - Using Kubecost: guides/cost/kubecost.md
          - Visualizing costs:
              - AWS Observability services and Cost: guides/cost/cost-visualization/cost.md
              - Amazon CloudWatch: guides/cost/cost-visualization/amazon-cloudwatch.md
              - Amazon Grafana: guides/cost/cost-visualization/amazon-grafana.md
              - Amazon Prometheus: guides/cost/cost-visualization/amazon-prometheus.md
              - AWS X-Ray: guides/cost/cost-visualization/aws-xray.md
        #- Optimizing CloudWatch cost: guides/cost/reducing-cw-cost.md
      - Observability Maturity Model: guides/observability-maturity-model.md
  - Data types:
      - Logs: signals/logs.md
      - Metrics: signals/metrics.md
      - Traces: signals/traces.md
      - Alarms: signals/alarms.md
      - Events: signals/events.md
    # - Anomalies: signals/anomalies.md

  - Tools:
<<<<<<< HEAD
      - CloudWatch Agent: tools/cloudwatch_agent.md
      # - Amazon Managed Prometheus: tools/amp.md
      - Alarms: tools/alarms.md
      # - Alerting and Incident Management: tools/alerting_and_incident_management.md
      - Dashboards: tools/dashboards.md
      # - Embedded Metric Format: tools/emf.md
      - Internet Monitor: tools/internet_monitor.md
      - Logs:
          - Logs: tools/logs/index.md
          - CloudWatch Logs Insights Example Queries: tools/logs/logs-insights-examples.md
      - Metrics: tools/metrics.md
      - Real User Monitoring: tools/rum.md
      - Synthetic Testing: tools/synthetics.md
      # - Tracing with ADOT: tools/adot-traces.md
      - Tracing with AWS X-Ray: tools/xray.md
      - CloudWatch Dashboard: tools/cloudwatch-dashboard.md
=======
    - AWS Observability Accelerator: tools/observability_accelerator.md
    - CloudWatch Agent: tools/cloudwatch_agent.md
    # - Amazon Managed Prometheus: tools/amp.md
    - Alarms: tools/alarms.md
    # - Alerting and Incident Management: tools/alerting_and_incident_management.md
    - Dashboards: tools/dashboards.md
    # - Embedded Metric Format: tools/emf.md
    - Internet Monitor: tools/internet_monitor.md
    - Logs:
      - Logs: tools/logs/index.md
      - CloudWatch Logs Insights Example Queries: tools/logs/logs-insights-examples.md
      - Data Protection:
        - CloudWatch Logs Data Protection Policies for SLG/EDU: tools/logs/dataprotection/data-protection-policies.md
    - Metrics: tools/metrics.md
    - Real User Monitoring: tools/rum.md
    - Synthetic Testing: tools/synthetics.md
    # - Tracing with ADOT: tools/adot-traces.md
    - Tracing with AWS X-Ray: tools/xray.md
>>>>>>> 7931451c

  - Curated recipes:
      - Recipes: recipes/index.md
      - Dimensions: recipes/dimensions.md
      - Telemetry: recipes/telemetry.md
      - By Compute:
          - recipes/apprunner.md
          - recipes/eks.md
          - recipes/ecs.md
          - recipes/lambda.md
      - By Infra & Databases:
          - Infra: recipes/infra.md
          - Databases:
              - recipes/rds.md
              - recipes/dynamodb.md
              - recipes/msk.md
      - By Language:
          - Java: recipes/java.md
          - Node.js: recipes/nodejs.md
      - By Destination:
          - recipes/cw.md
          - recipes/amp.md
          - recipes/amg.md
          - recipes/aes.md
      - Tasks:
          - Anomaly Detection: recipes/anomaly-detection.md
          - Alerting: recipes/alerting.md
          - Troubleshooting: recipes/troubleshooting.md
          - Workshops: recipes/workshops.md
  - FAQ:
      - General: faq/faq.md
      - Amazon CloudWatch: faq/cloudwatch.md
      - AWS X-Ray: faq/x-ray.md
      - Amazon Managed Service for Prometheus: faq/amp.md
      - Amazon Managed Grafana: faq/amg.md
      - AWS Distro for OpenTelemetry: faq/adot.md

  - Contributors: contributors.md

# extra:
#   alternate:
#     - name: English
#       link: /en/
#       lang: en
#     - name: Français
#       link: /fr/
#       lang: fr

markdown_extensions:
<<<<<<< HEAD
  - toc:
      permalink: true
  - admonition
  - codehilite
  - footnotes
  - pymdownx.critic
=======
    - toc:
        permalink: true
    - admonition
    - codehilite
    - footnotes
    - pymdownx.critic
    - pymdownx.highlight:
        anchor_linenums: true
        line_spans: __span
        pygments_lang_class: true
    - pymdownx.inlinehilite
    - pymdownx.snippets
    - pymdownx.superfences

>>>>>>> 7931451c

plugins:
  - search<|MERGE_RESOLUTION|>--- conflicted
+++ resolved
@@ -1,19 +1,10 @@
 site_name: AWS Observability Best Practices
-<<<<<<< HEAD
-docs_dir: "docs/en"
-copyright: "Copyright &copy; Amazon 2022"
-site_author: "AWS"
-site_url: "https://aws-observability.github.io/observability-best-practices/"
-repo_name: "aws-observability/observability-best-practices"
-repo_url: "https://github.com/aws-observability/observability-best-practices"
-=======
 docs_dir: 'docs/en'
 copyright: 'Copyright &copy; Amazon 2023'
 site_author: 'AWS'
 site_url: 'https://aws-observability.github.io/observability-best-practices/'
 repo_name: 'aws-observability/observability-best-practices'
 repo_url: 'https://github.com/aws-observability/observability-best-practices'
->>>>>>> 7931451c
 
 theme:
   logo: ./images/aws-logo.png
@@ -35,33 +26,6 @@
 nav:
   - Home: index.md
   - Guides:
-<<<<<<< HEAD
-      - Best practices overview: guides/index.md
-      - Choosing a tracing agent: guides/choosing-a-tracing-agent.md
-      - EC2 Monitoring: guides/ec2/ec2-monitoring.md
-      - ECS best practices:
-          - AWS Native:
-              - Collecting system metrics: guides/containers/aws-native/ecs/best-practices-metrics-collection-1.md
-              - Collecting service metrics: guides/containers/aws-native/ecs/best-practices-metrics-collection-2.md
-          - Open Source:
-              - Collecting system metrics: guides/containers/oss/ecs/best-practices-metrics-collection-1.md
-              - Collecting service metrics: guides/containers/oss/ecs/best-practices-metrics-collection-2.md
-      - EKS best practices:
-          - AWS Native:
-              - CloudWatch Container Insights: guides/containers/aws-native/eks/amazon-cloudwatch-container-insights.md
-              - Log aggregation: guides/containers/aws-native/eks/log-aggregation.md
-              - API server monitoring: guides/containers/aws-native/eks/eks-api-server-monitoring.md
-              - Tracing with X-Ray: guides/containers/aws-native/eks/container-tracing-with-aws-xray.md
-          - Open Source:
-              - Essential Metrics: guides/containers/oss/eks/best-practices-metrics-collection.md
-      - Partners:
-          - Databricks: guides/partners/databricks.md
-      - Operational:
-          - ADOT Collector:
-              - Operating at scale: guides/operational/adot-at-scale/operating-adot-collector.md
-          - Monitoring for business outcomes: guides/operational/business/monitoring-for-business-outcomes.md
-          - Percentiles: guides/operational/business/sla-percentile.md
-=======
     - Best practices overview: guides/index.md
     - Choosing a tracing agent: guides/choosing-a-tracing-agent.md
 
@@ -127,7 +91,6 @@
     # - Containers: guides/containers.md
     # - Dashboards: guides/dashboards.md
     # - Full-stack: guides/full-stack.md
->>>>>>> 7931451c
 
       # - APM: guides/apm.md
       # - Containers: guides/containers.md
@@ -155,24 +118,6 @@
     # - Anomalies: signals/anomalies.md
 
   - Tools:
-<<<<<<< HEAD
-      - CloudWatch Agent: tools/cloudwatch_agent.md
-      # - Amazon Managed Prometheus: tools/amp.md
-      - Alarms: tools/alarms.md
-      # - Alerting and Incident Management: tools/alerting_and_incident_management.md
-      - Dashboards: tools/dashboards.md
-      # - Embedded Metric Format: tools/emf.md
-      - Internet Monitor: tools/internet_monitor.md
-      - Logs:
-          - Logs: tools/logs/index.md
-          - CloudWatch Logs Insights Example Queries: tools/logs/logs-insights-examples.md
-      - Metrics: tools/metrics.md
-      - Real User Monitoring: tools/rum.md
-      - Synthetic Testing: tools/synthetics.md
-      # - Tracing with ADOT: tools/adot-traces.md
-      - Tracing with AWS X-Ray: tools/xray.md
-      - CloudWatch Dashboard: tools/cloudwatch-dashboard.md
-=======
     - AWS Observability Accelerator: tools/observability_accelerator.md
     - CloudWatch Agent: tools/cloudwatch_agent.md
     # - Amazon Managed Prometheus: tools/amp.md
@@ -191,7 +136,6 @@
     - Synthetic Testing: tools/synthetics.md
     # - Tracing with ADOT: tools/adot-traces.md
     - Tracing with AWS X-Ray: tools/xray.md
->>>>>>> 7931451c
 
   - Curated recipes:
       - Recipes: recipes/index.md
@@ -241,14 +185,6 @@
 #       lang: fr
 
 markdown_extensions:
-<<<<<<< HEAD
-  - toc:
-      permalink: true
-  - admonition
-  - codehilite
-  - footnotes
-  - pymdownx.critic
-=======
     - toc:
         permalink: true
     - admonition
@@ -263,7 +199,6 @@
     - pymdownx.snippets
     - pymdownx.superfences
 
->>>>>>> 7931451c
 
 plugins:
   - search